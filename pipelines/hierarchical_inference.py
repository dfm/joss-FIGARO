--- conflicted
+++ resolved
@@ -86,11 +86,7 @@
     
     # Load samples
     events, names = load_data(options.samples_folder, par = options.par, n_samples = options.n_samples_dsp, h = options.h, om = options.om, ol = options.ol)
-<<<<<<< HEAD
-    all_samples   = np.concatenate(events)
-=======
     all_samples = np.atleast_2d(np.concatenate(events)).T
->>>>>>> f3b67289
     try:
         dim = np.shape(events[0][0])[-1]
     except IndexError:
@@ -149,13 +145,8 @@
                 print("No posteriors_single_event.pkl file found. Please provide it or re-run the single-event inference")
                 exit()
         probit_samples = transform_to_probit(all_samples, options.bounds)
-<<<<<<< HEAD
-        sigma = (np.std(probit_samples)/5)**2
-        mix = HDPGMM(options.bounds, prior_pars = (1e-1, np.identity(dim)*sigma, dim, np.zeros(dim)))
-=======
         sigma = np.atleast_2d(np.var(probit_samples, axis = 0))
         mix = HDPGMM(options.bounds, prior_pars = (1e-1, sigma/25, dim, np.zeros(dim)))
->>>>>>> f3b67289
         draws = []
         # Run hierarchical analysis
         for _ in tqdm(range(options.n_draws), desc = 'Hierarchical'):
